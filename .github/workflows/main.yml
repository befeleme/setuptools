--- conflicted
+++ resolved
@@ -1,7 +1,12 @@
 name: tests
 
-<<<<<<< HEAD
-on: [push, pull_request, workflow_dispatch]
+on:
+  merge_group:
+  push:
+    branches-ignore:
+    - gh-readonly-queue/**  # Temporary merge queue-related GH-made branches
+  pull_request:
+  workflow_dispatch:
 
 concurrency:
   group: >-
@@ -9,14 +14,6 @@
     ${{ github.ref_type }}-
     ${{ github.event.pull_request.number || github.sha }}
   cancel-in-progress: true
-=======
-on:
-  merge_group:
-  push:
-    branches-ignore:
-    - gh-readonly-queue/**  # Temporary merge queue-related GH-made branches
-  pull_request:
->>>>>>> b8c6c153
 
 permissions:
   contents: read
