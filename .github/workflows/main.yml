name: tests

on: [push, pull_request, workflow_dispatch]

concurrency:
  group: >-
    ${{ github.workflow }}-
    ${{ github.ref_type }}-
    ${{ github.event.pull_request.number || github.sha }}
  cancel-in-progress: true

permissions:
  contents: read

env:
  # Environment variables to support color support (jaraco/skeleton#66):
  # Request colored output from CLI tools supporting it. Different tools
  # interpret the value differently. For some, just being set is sufficient.
  # For others, it must be a non-zero integer. For yet others, being set
  # to a non-empty value is sufficient. For tox, it must be one of
  # <blank>, 0, 1, false, no, off, on, true, yes. The only enabling value
  # in common is "1".
  FORCE_COLOR: 1
  # MyPy's color enforcement (must be a non-zero number)
  MYPY_FORCE_COLOR: -42
  # Recognized by the `py` package, dependency of `pytest` (must be "1")
  PY_COLORS: 1
  # Make tox-wrapped tools see color requests
  TOX_TESTENV_PASSENV: >-
    FORCE_COLOR
    MYPY_FORCE_COLOR
    NO_COLOR
    PY_COLORS
    PYTEST_THEME
    PYTEST_THEME_MODE

  # Suppress noisy pip warnings
  PIP_DISABLE_PIP_VERSION_CHECK: 'true'
  PIP_NO_PYTHON_VERSION_WARNING: 'true'
  PIP_NO_WARN_SCRIPT_LOCATION: 'true'

  # Disable the spinner, noise in GHA; TODO(webknjaz): Fix this upstream
  # Must be "1".
  TOX_PARALLEL_NO_SPINNER: 1


jobs:
  test:
    strategy:
      matrix:
        python:
        - "3.8"
        - "3.11"
        - "3.12"
        platform:
        - ubuntu-latest
        - macos-latest
        - windows-latest
        include:
        - python: "3.9"
          platform: ubuntu-latest
        - python: "3.10"
          platform: ubuntu-latest
        - python: pypy3.9
          platform: ubuntu-latest
          distutils: stdlib
        - platform: ubuntu-latest
          python: "3.10"
          distutils: stdlib
    runs-on: ${{ matrix.platform }}
    continue-on-error: ${{ matrix.python == '3.12' }}
    env:
      SETUPTOOLS_USE_DISTUTILS: ${{ matrix.distutils || 'local' }}
    timeout-minutes: 75
    steps:
      - uses: actions/checkout@v3
      - name: Setup Python
        id: python-install
        uses: actions/setup-python@v4
        with:
<<<<<<< HEAD
          python-version: ${{ matrix.python }}${{ matrix.dev }}
      - uses: actions/cache@v3
        id: cache
        with:
          path: setuptools/tests/config/downloads/*.cfg
          key: >-
            ${{ hashFiles('setuptools/tests/config/setupcfg_examples.txt') }}-
            ${{ hashFiles('setuptools/tests/config/downloads/*.py') }}
      - name: Populate download cache
        if: steps.cache.outputs.cache-hit != 'true'
        working-directory: setuptools/tests/config
        run: python -m downloads.preload setupcfg_examples.txt
=======
          python-version: ${{ matrix.python }}
          allow-prereleases: true
>>>>>>> 3b7d8a91
      - name: Install tox
        run: |
          python -m pip install tox
      - name: Run tests
        run: tox
      - name: Create coverage report
        if: hashFiles('.coverage') != ''  # Rudimentary `file.exists()`
        run: pipx run coverage xml --ignore-errors
      - name: Publish coverage
        if: hashFiles('coverage.xml') != ''  # Rudimentary `file.exists()`
        uses: codecov/codecov-action@v3
        with:
          flags: >-  # Mark which lines are covered by which envs
            CI-GHA,
            ${{ github.job }},
            OS-${{ runner.os }},
            VM-${{ matrix.platform }},
            Py-${{ steps.python-install.outputs.python-version }}

  docs:
    runs-on: ubuntu-latest
    env:
      TOXENV: docs
    steps:
      - uses: actions/checkout@v3
      - name: Setup Python
        uses: actions/setup-python@v4
      - name: Install tox
        run: |
          python -m pip install tox
      - name: Run tests
        run: tox

  check:  # This job does nothing and is only used for the branch protection
    if: always()

    needs:
    - integration-test
    - test
    - docs
    - test_cygwin

    runs-on: ubuntu-latest

    steps:
    - name: Decide whether the needed jobs succeeded or failed
      uses: re-actors/alls-green@release/v1
      with:
        allowed-skips: integration-test
        jobs: ${{ toJSON(needs) }}

  test_cygwin:
    strategy:
      matrix:
        python:
        - 39
        platform:
        - windows-latest
    runs-on: ${{ matrix.platform }}
    timeout-minutes: 75
    steps:
      - uses: actions/checkout@v3
      - name: Install Cygwin with Python
        uses: cygwin/cygwin-install-action@v2
        with:
          platform: x86_64
          packages: >-
            python${{ matrix.python }},
            python${{ matrix.python }}-devel,
            python${{ matrix.python }}-tox,
            gcc-core,
            git,
      - name: Record the currently selected Python version
        id: python-install
        # NOTE: This roughly emulates what `actions/setup-python@v4` provides
        # NOTE: except the action gets the version from the installation path
        # NOTE: on disk and we get it from runtime.
        run: |
          python -c 'import platform; print("python-version=" + platform.python_version())' >> ${GITHUB_OUTPUT}
        shell: C:\cygwin\bin\env.exe CYGWIN_NOWINPATH=1 CHERE_INVOKING=1 C:\cygwin\bin\bash.exe -leo pipefail -o igncr {0}
      - name: Run tests
        shell: C:\cygwin\bin\env.exe CYGWIN_NOWINPATH=1 CHERE_INVOKING=1 C:\cygwin\bin\bash.exe -leo pipefail -o igncr {0}
        run: |
          git config --global --add safe.directory "$(cygpath -u "$GITHUB_WORKSPACE")" # workaround for #3408
          tox
      - name: Create coverage report
        if: hashFiles('.coverage') != ''  # Rudimentary `file.exists()`
        run: |
          python -m pip install coverage
          python -m coverage xml --ignore-errors
        shell: C:\cygwin\bin\env.exe CYGWIN_NOWINPATH=1 CHERE_INVOKING=1 C:\cygwin\bin\bash.exe -leo pipefail -o igncr {0}
      - name: Publish coverage
        if: hashFiles('coverage.xml') != ''  # Rudimentary `file.exists()`
        uses: codecov/codecov-action@v3
        with:
          files: >-
            ${{ github.workspace }}\coverage.xml
          flags: >-  # Mark which lines are covered by which envs
            CI-GHA,
            ${{ github.job }},
            OS-${{ runner.os }},
            VM-${{ matrix.platform }},
            Py-${{ steps.python-install.outputs.python-version }}

  integration-test:
    needs: test
    if: github.event_name == 'workflow_dispatch' || (github.event_name == 'push' && contains(github.ref, 'refs/tags/'))
    # To avoid long times and high resource usage, we assume that:
    # 1. The setuptools APIs used by packages don't vary too much with OS or
    #    Python implementation
    # 2. Any circumstance for which the previous assumption is not valid is
    #    already tested via unit tests (or other tests not classified here as
    #    "integration")
    # With that in mind, the integration tests can run for a single setup
    runs-on: ubuntu-latest
    timeout-minutes: 75
    steps:
      - uses: actions/checkout@v3
      - name: Install OS-level dependencies
        run: |
          sudo apt-get update
          sudo apt-get install build-essential gfortran libopenblas-dev
      - name: Setup Python
        uses: actions/setup-python@v4
        with:
          # Use a release that is not very new but still have a long life:
          python-version: "3.8"
      - name: Install tox
        run: |
          python -m pip install tox
      - name: Run integration tests
        run: tox -e integration

  release:
    permissions:
      contents: write
    needs:
    - check
    if: github.event_name == 'push' && contains(github.ref, 'refs/tags/')
    runs-on: ubuntu-latest
    timeout-minutes: 75
    steps:
      - uses: actions/checkout@v3
      - name: Setup Python
        uses: actions/setup-python@v4
        with:
          python-version: 3.11-dev
      - name: Install tox
        run: |
          python -m pip install tox
      - name: Release
        run: tox -e release
        env:
          TWINE_PASSWORD: ${{ secrets.PYPI_TOKEN }}
          GITHUB_TOKEN: ${{ secrets.GITHUB_TOKEN }}<|MERGE_RESOLUTION|>--- conflicted
+++ resolved
@@ -78,8 +78,8 @@
         id: python-install
         uses: actions/setup-python@v4
         with:
-<<<<<<< HEAD
-          python-version: ${{ matrix.python }}${{ matrix.dev }}
+          python-version: ${{ matrix.python }}
+          allow-prereleases: true
       - uses: actions/cache@v3
         id: cache
         with:
@@ -91,10 +91,6 @@
         if: steps.cache.outputs.cache-hit != 'true'
         working-directory: setuptools/tests/config
         run: python -m downloads.preload setupcfg_examples.txt
-=======
-          python-version: ${{ matrix.python }}
-          allow-prereleases: true
->>>>>>> 3b7d8a91
       - name: Install tox
         run: |
           python -m pip install tox
