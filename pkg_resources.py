--- conflicted
+++ resolved
@@ -1211,18 +1211,6 @@
         return sys.exc_info()[1]
     return False
 
-<<<<<<< HEAD
-def evaluate_marker(text):
-    """Evaluate a PEP 426 environment marker; SyntaxError if marker is invalid"""
-    import _markerlib
-    # markerlib implements Metadata 1.2 (PEP 345) environment markers.
-    # Translate the variables to Metadata 2.0 (PEP 426).
-    env = _markerlib.default_environment()
-    for key in env.keys():
-        new_key = key.replace('.', '_')
-        env[new_key] = env.pop(key)
-    return _markerlib.interpret(text, env)
-=======
 def _evaluate_marker_legacy(text, extra=None, _ops={}):
     """
     Evaluate a PEP 426 environment marker on CPython 2.4+.
@@ -1311,9 +1299,28 @@
 
     import parser
     return interpret(parser.expr(text).totuple(1)[1])
->>>>>>> 468bb206
-
-evaluate_marker = _evaluate_marker_legacy
+
+def evaluate_marker(text):
+    """
+    Evaluate a PEP 426 environment marker.
+    Return a boolean indicating the marker result in this environment.
+    Raise SyntaxError if marker is invalid.
+
+    Note the implementation is incomplete as it does not support parentheses
+    for grouping.
+    """
+    import _markerlib
+    # markerlib implements Metadata 1.2 (PEP 345) environment markers.
+    # Translate the variables to Metadata 2.0 (PEP 426).
+    env = _markerlib.default_environment()
+    for key in env.keys():
+        new_key = key.replace('.', '_')
+        env[new_key] = env.pop(key)
+    return _markerlib.interpret(text, env)
+
+# support marker evaluation on Python 2.4+
+if sys.version_info < (2,6) and _pyimp() == 'CPython':
+    evaluate_marker = _evaluate_marker_legacy
 
 class NullProvider:
     """Try to implement resources and metadata for arbitrary PEP 302 loaders"""
