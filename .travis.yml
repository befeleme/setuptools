dist: trusty
sudo: false
language: python
<<<<<<< HEAD
python:
  - 2.7
  - 3.3
  - 3.4
  - 3.5
  - "3.6-dev"
  - nightly
  - pypy
env:
 - ""
 - LC_ALL=C LC_CTYPE=C
script:
 - pip install tox
=======
jobs:
  fast_finish: true
  include:
  - python: 2.6
  - python: &latest_py2 2.7
  - python: 3.3
  - python: 3.4
  - python: 3.5
  - python: &latest_py3 3.6
  - python: nightly
  - python: pypy
  - python: pypy3
  - python: *latest_py3
    env: LANG=C
  - python: *latest_py2
    env: LANG=C
  - stage: deploy (to PyPI for tagged commits)
    python: *latest_py3
    install: skip
    script: skip
    before_deploy: python bootstrap.py
    deploy:
      provider: pypi
      on:
        tags: true
        all_branches: true
      user: jaraco
      password:
        secure: tfWrsQMH2bHrWjqnP+08IX1WlkbW94Q30f4d7lCyhWS1FIf/jBDx4jrEILNfMxQ1NCwuBRje5sihj1Ow0BFf0vVrkaeff2IdvnNDEGFduMejaEQJL3s3QrLfpiAvUbtqwyWaHfAdGfk48PovDKTx0ZTvXZKYGXZhxGCYSlG2CE6Y6RDvnEl6Tk8e+LqUohkcSOwxrRwUoyxSnUaavdGohXxDT8MJlfWOXgr2u+KsRrriZqp3l6Fdsnk4IGvy6pXpy42L1HYQyyVu9XyJilR2JTbC6eCp5f8p26093m1Qas49+t6vYb0VLqQe12dO+Jm3v4uztSS5pPQzS7PFyjEYd2Rdb6ijsdbsy1074S4q7G9Sz+T3RsPUwYEJ07lzez8cxP64dtj5j94RL8m35A1Fb1OE8hHN+4c1yLG1gudfXbem+fUhi2eqhJrzQo5vsvDv1xS5x5GIS5ZHgKHCsWcW1Tv+dsFkrhaup3uU6VkOuc9UN+7VPsGEY7NvquGpTm8O1CnGJRzuJg6nbYRGj8ORwDpI0KmrExx6akV92P72fMC/I5TCgbSQSZn370H3Jj40gz1SM30WAli9M+wFHFd4ddMVY65yxj0NLmrP+m1tvnWdKtNh/RHuoW92d9/UFtiA5IhMf1/3djfsjBq6S9NT1uaLkVkTttqrPYJ7hOql8+g=
      distributions: release
      skip_cleanup: true
      skip_upload_docs: true
>>>>>>> 1b192005

cache: pip

install:
# need tox to get started
- pip install tox

# Output the env, to verify behavior
- env

# update egg_info based on setup.py in checkout
- python bootstrap.py

script: tox<|MERGE_RESOLUTION|>--- conflicted
+++ resolved
@@ -1,25 +1,9 @@
 dist: trusty
 sudo: false
 language: python
-<<<<<<< HEAD
-python:
-  - 2.7
-  - 3.3
-  - 3.4
-  - 3.5
-  - "3.6-dev"
-  - nightly
-  - pypy
-env:
- - ""
- - LC_ALL=C LC_CTYPE=C
-script:
- - pip install tox
-=======
 jobs:
   fast_finish: true
   include:
-  - python: 2.6
   - python: &latest_py2 2.7
   - python: 3.3
   - python: 3.4
@@ -48,7 +32,6 @@
       distributions: release
       skip_cleanup: true
       skip_upload_docs: true
->>>>>>> 1b192005
 
 cache: pip
 
