--- conflicted
+++ resolved
@@ -3,15 +3,7 @@
 build-backend = "setuptools.build_meta"
 backend-path = ["."]
 
-<<<<<<< HEAD
-[tool.black]
-skip-string-normalization = true
-extend_exclude = "_vendor"
-
 [tool.setuptools_scm]
 
 [tool.pytest-enabler.mypy]
-# disabled
-=======
-[tool.setuptools_scm]
->>>>>>> b8c6c153
+# disabled