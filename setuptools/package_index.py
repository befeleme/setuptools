--- conflicted
+++ resolved
@@ -12,13 +12,8 @@
 except ImportError:
     from md5 import md5
 from fnmatch import translate
-<<<<<<< HEAD
-from .py24compat import wraps
+from setuptools.py24compat import wraps
 from setuptools.py27compat import get_all_headers
-=======
-
-from setuptools.py24compat import wraps
->>>>>>> c12b3db4
 
 EGG_FRAGMENT = re.compile(r'^egg=([-A-Za-z0-9_.]+)$')
 HREF = re.compile("""href\\s*=\\s*['"]?([^'"> ]+)""", re.I)
