from distutils.util import convert_path
from distutils import log
from distutils.errors import DistutilsError, DistutilsOptionError
import os
import glob
import io

import six

from pkg_resources import Distribution, PathMetadata, normalize_path
from setuptools.command.easy_install import easy_install
from setuptools import namespaces
import setuptools


class develop(namespaces.DevelopInstaller, easy_install):
    """Set up package for development"""

    description = "install package in 'development mode'"

    user_options = easy_install.user_options + [
        ("uninstall", "u", "Uninstall this source package"),
        ("egg-path=", None, "Set the path to be used in the .egg-link file"),
    ]

    boolean_options = easy_install.boolean_options + ['uninstall']

    command_consumes_arguments = False  # override base

    def run(self):
        if self.uninstall:
            self.multi_version = True
            self.uninstall_link()
            self.uninstall_namespaces()
        else:
            self.install_for_development()
        self.warn_deprecated_options()

    def initialize_options(self):
        self.uninstall = None
        self.egg_path = None
        easy_install.initialize_options(self)
        self.setup_path = None
        self.always_copy_from = '.'  # always copy eggs installed in curdir

    def finalize_options(self):
        ei = self.get_finalized_command("egg_info")
        if ei.broken_egg_info:
            template = "Please rename %r to %r before using 'develop'"
            args = ei.egg_info, ei.broken_egg_info
            raise DistutilsError(template % args)
        self.args = [ei.egg_name]

        easy_install.finalize_options(self)
        self.expand_basedirs()
        self.expand_dirs()
        # pick up setup-dir .egg files only: no .egg-info
        self.package_index.scan(glob.glob('*.egg'))

        egg_link_fn = ei.egg_name + '.egg-link'
        self.egg_link = os.path.join(self.install_dir, egg_link_fn)
        self.egg_base = ei.egg_base
        if self.egg_path is None:
            self.egg_path = os.path.abspath(ei.egg_base)

        target = normalize_path(self.egg_base)
        egg_path = normalize_path(os.path.join(self.install_dir,
                                               self.egg_path))
        if egg_path != target:
            raise DistutilsOptionError(
                "--egg-path must be a relative path from the install"
                " directory to " + target
            )

        # Make a distribution for the package's source
        self.dist = Distribution(
            target,
            PathMetadata(target, os.path.abspath(ei.egg_info)),
            project_name=ei.egg_name
        )

<<<<<<< HEAD
        self.setup_path = self._resolve_setup_path(
            self.egg_base,
            self.install_dir,
            self.egg_path,
        )

    @staticmethod
    def _resolve_setup_path(egg_base, install_dir, egg_path):
        """
        Generate a path from egg_base back to '.' where the
        setup script resides and ensure that path points to the
        setup path from $install_dir/$egg_path.
        """
        path_to_setup = egg_base.replace(os.sep, '/')
        if path_to_setup != os.curdir:
            path_to_setup = '../' * (path_to_setup.count('/') + 1)
        resolved = normalize_path(os.path.join(install_dir, egg_path, path_to_setup))
        if resolved != normalize_path(os.curdir):
=======
        p = self.egg_base.replace(os.sep, '/').rstrip('/')
        if p != os.curdir:
            p = '../' * (p.count('/') + 1)
        self.setup_path = p
        p = normalize_path(os.path.join(self.install_dir, self.egg_path, p))
        if p != normalize_path(os.curdir):
>>>>>>> 3f806c10
            raise DistutilsOptionError(
                "Can't get a consistent path to setup script from"
                " installation directory", resolved, normalize_path(os.curdir))
        return path_to_setup

    def install_for_development(self):
        if six.PY3 and getattr(self.distribution, 'use_2to3', False):
            # If we run 2to3 we can not do this inplace:

            # Ensure metadata is up-to-date
            self.reinitialize_command('build_py', inplace=0)
            self.run_command('build_py')
            bpy_cmd = self.get_finalized_command("build_py")
            build_path = normalize_path(bpy_cmd.build_lib)

            # Build extensions
            self.reinitialize_command('egg_info', egg_base=build_path)
            self.run_command('egg_info')

            self.reinitialize_command('build_ext', inplace=0)
            self.run_command('build_ext')

            # Fixup egg-link and easy-install.pth
            ei_cmd = self.get_finalized_command("egg_info")
            self.egg_path = build_path
            self.dist.location = build_path
            # XXX
            self.dist._provider = PathMetadata(build_path, ei_cmd.egg_info)
        else:
            # Without 2to3 inplace works fine:
            self.run_command('egg_info')

            # Build extensions in-place
            self.reinitialize_command('build_ext', inplace=1)
            self.run_command('build_ext')

        self.install_site_py()  # ensure that target dir is site-safe
        if setuptools.bootstrap_install_from:
            self.easy_install(setuptools.bootstrap_install_from)
            setuptools.bootstrap_install_from = None

        self.install_namespaces()

        # create an .egg-link in the installation dir, pointing to our egg
        log.info("Creating %s (link to %s)", self.egg_link, self.egg_base)
        if not self.dry_run:
            with open(self.egg_link, "w") as f:
                f.write(self.egg_path + "\n" + self.setup_path)
        # postprocess the installed distro, fixing up .pth, installing scripts,
        # and handling requirements
        self.process_distribution(None, self.dist, not self.no_deps)

    def uninstall_link(self):
        if os.path.exists(self.egg_link):
            log.info("Removing %s (link to %s)", self.egg_link, self.egg_base)
            egg_link_file = open(self.egg_link)
            contents = [line.rstrip() for line in egg_link_file]
            egg_link_file.close()
            if contents not in ([self.egg_path],
                                [self.egg_path, self.setup_path]):
                log.warn("Link points to %s: uninstall aborted", contents)
                return
            if not self.dry_run:
                os.unlink(self.egg_link)
        if not self.dry_run:
            self.update_pth(self.dist)  # remove any .pth link to us
        if self.distribution.scripts:
            # XXX should also check for entry point scripts!
            log.warn("Note: you must uninstall or replace scripts manually!")

    def install_egg_scripts(self, dist):
        if dist is not self.dist:
            # Installing a dependency, so fall back to normal behavior
            return easy_install.install_egg_scripts(self, dist)

        # create wrapper scripts in the script dir, pointing to dist.scripts

        # new-style...
        self.install_wrapper_scripts(dist)

        # ...and old-style
        for script_name in self.distribution.scripts or []:
            script_path = os.path.abspath(convert_path(script_name))
            script_name = os.path.basename(script_path)
            with io.open(script_path) as strm:
                script_text = strm.read()
            self.install_script(dist, script_name, script_text, script_path)

    def install_wrapper_scripts(self, dist):
        dist = VersionlessRequirement(dist)
        return easy_install.install_wrapper_scripts(self, dist)


class VersionlessRequirement(object):
    """
    Adapt a pkg_resources.Distribution to simply return the project
    name as the 'requirement' so that scripts will work across
    multiple versions.

    >>> dist = Distribution(project_name='foo', version='1.0')
    >>> str(dist.as_requirement())
    'foo==1.0'
    >>> adapted_dist = VersionlessRequirement(dist)
    >>> str(adapted_dist.as_requirement())
    'foo'
    """

    def __init__(self, dist):
        self.__dist = dist

    def __getattr__(self, name):
        return getattr(self.__dist, name)

    def as_requirement(self):
        return self.project_name<|MERGE_RESOLUTION|>--- conflicted
+++ resolved
@@ -79,7 +79,6 @@
             project_name=ei.egg_name
         )
 
-<<<<<<< HEAD
         self.setup_path = self._resolve_setup_path(
             self.egg_base,
             self.install_dir,
@@ -93,19 +92,11 @@
         setup script resides and ensure that path points to the
         setup path from $install_dir/$egg_path.
         """
-        path_to_setup = egg_base.replace(os.sep, '/')
+        path_to_setup = egg_base.replace(os.sep, '/').rstrip('/')
         if path_to_setup != os.curdir:
             path_to_setup = '../' * (path_to_setup.count('/') + 1)
         resolved = normalize_path(os.path.join(install_dir, egg_path, path_to_setup))
         if resolved != normalize_path(os.curdir):
-=======
-        p = self.egg_base.replace(os.sep, '/').rstrip('/')
-        if p != os.curdir:
-            p = '../' * (p.count('/') + 1)
-        self.setup_path = p
-        p = normalize_path(os.path.join(self.install_dir, self.egg_path, p))
-        if p != normalize_path(os.curdir):
->>>>>>> 3f806c10
             raise DistutilsOptionError(
                 "Can't get a consistent path to setup script from"
                 " installation directory", resolved, normalize_path(os.curdir))
