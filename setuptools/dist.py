--- conflicted
+++ resolved
@@ -9,7 +9,7 @@
 from distutils.errors import DistutilsOptionError, DistutilsPlatformError
 from distutils.errors import DistutilsSetupError
 import setuptools, pkg_resources, distutils.core, distutils.dist, distutils.cmd
-import os, distutils.log, re
+import os, distutils.log
 
 def _get_unpatched(cls):
     """Protect against re-patching the distutils if reloaded
@@ -465,31 +465,19 @@
         if self.packages:
             self.packages = [
                 p for p in self.packages
-<<<<<<< HEAD
                     if p != package and not p.startswith(pfx)
-=======
-                    if p!=package and not p.startswith(pfx)
->>>>>>> 737fe613
             ]
 
         if self.py_modules:
             self.py_modules = [
                 p for p in self.py_modules
-<<<<<<< HEAD
                     if p != package and not p.startswith(pfx)
-=======
-                    if p!=package and not p.startswith(pfx)
->>>>>>> 737fe613
             ]
 
         if self.ext_modules:
             self.ext_modules = [
                 p for p in self.ext_modules
-<<<<<<< HEAD
                     if p.name != package and not p.name.startswith(pfx)
-=======
-                    if p.name!=package and not p.name.startswith(pfx)
->>>>>>> 737fe613
             ]
 
 
@@ -898,10 +886,3 @@
 
 
 
-def check_packages(dist, attr, value):
-    for pkgname in value:
-        if not re.match(r'\w+(\.\w+)*', pkgname):
-            distutils.log.warn(
-                "WARNING: %r not a valid package name; please use only"
-                ".-separated package names in setup.py", pkgname
-            )
