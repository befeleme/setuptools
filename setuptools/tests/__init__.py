"""Tests for the 'setuptools' package"""
import sys
import os
import distutils.core
import distutils.cmd
from distutils.errors import DistutilsOptionError, DistutilsPlatformError
from distutils.errors import DistutilsSetupError
from distutils.core import Extension
from distutils.version import LooseVersion

<<<<<<< HEAD
import six
=======
import pytest
>>>>>>> 41f2c5ec

import setuptools.dist
import setuptools.depends as dep
from setuptools import Feature
from setuptools.depends import Require

def makeSetup(**args):
    """Return distribution from 'setup(**args)', without executing commands"""

    distutils.core._setup_stop_after = "commandline"

    # Don't let system command line leak into tests!
    args.setdefault('script_args',['install'])

    try:
        return setuptools.setup(**args)
    finally:
        distutils.core._setup_stop_after = None


needs_bytecode = pytest.mark.skipif(
    not hasattr(dep, 'get_module_constant'),
    reason="bytecode support not available",
)

class TestDepends:

    def testExtractConst(self):
        if not hasattr(dep, 'extract_constant'):
            # skip on non-bytecode platforms
            return

        def f1():
            global x, y, z
            x = "test"
            y = z

<<<<<<< HEAD
        fc = six.get_function_code(f1)
=======
        fc = func_code(f1)

>>>>>>> 41f2c5ec
        # unrecognized name
        assert dep.extract_constant(fc,'q', -1) is None

        # constant assigned
        dep.extract_constant(fc,'x', -1) == "test"

        # expression assigned
        dep.extract_constant(fc,'y', -1) == -1

        # recognized name, not assigned
        dep.extract_constant(fc,'z', -1) is None

    def testFindModule(self):
        with pytest.raises(ImportError):
            dep.find_module('no-such.-thing')
        with pytest.raises(ImportError):
            dep.find_module('setuptools.non-existent')
        f,p,i = dep.find_module('setuptools.tests')
        f.close()

    @needs_bytecode
    def testModuleExtract(self):
        from email import __version__
        assert dep.get_module_constant('email','__version__') == __version__
        assert dep.get_module_constant('sys','version') == sys.version
        assert dep.get_module_constant('setuptools.tests','__doc__') == __doc__

    @needs_bytecode
    def testRequire(self):
        req = Require('Email','1.0.3','email')

        assert req.name == 'Email'
        assert req.module == 'email'
        assert req.requested_version == '1.0.3'
        assert req.attribute == '__version__'
        assert req.full_name() == 'Email-1.0.3'

        from email import __version__
        assert req.get_version() == __version__
        assert req.version_ok('1.0.9')
        assert not req.version_ok('0.9.1')
        assert not req.version_ok('unknown')

        assert req.is_present()
        assert req.is_current()

        req = Require('Email 3000','03000','email',format=LooseVersion)
        assert req.is_present()
        assert not req.is_current()
        assert not req.version_ok('unknown')

        req = Require('Do-what-I-mean','1.0','d-w-i-m')
        assert not req.is_present()
        assert not req.is_current()

        req = Require('Tests', None, 'tests', homepage="http://example.com")
        assert req.format is None
        assert req.attribute is None
        assert req.requested_version is None
        assert req.full_name() == 'Tests'
        assert req.homepage == 'http://example.com'

        paths = [os.path.dirname(p) for p in __path__]
        assert req.is_present(paths)
        assert req.is_current(paths)


class TestDistro:

    def setup_method(self, method):
        self.e1 = Extension('bar.ext',['bar.c'])
        self.e2 = Extension('c.y', ['y.c'])

        self.dist = makeSetup(
            packages=['a', 'a.b', 'a.b.c', 'b', 'c'],
            py_modules=['b.d','x'],
            ext_modules = (self.e1, self.e2),
            package_dir = {},
        )

    def testDistroType(self):
        assert isinstance(self.dist,setuptools.dist.Distribution)

    def testExcludePackage(self):
        self.dist.exclude_package('a')
        assert self.dist.packages == ['b','c']

        self.dist.exclude_package('b')
        assert self.dist.packages == ['c']
        assert self.dist.py_modules == ['x']
        assert self.dist.ext_modules == [self.e1, self.e2]

        self.dist.exclude_package('c')
        assert self.dist.packages == []
        assert self.dist.py_modules == ['x']
        assert self.dist.ext_modules == [self.e1]

        # test removals from unspecified options
        makeSetup().exclude_package('x')

    def testIncludeExclude(self):
        # remove an extension
        self.dist.exclude(ext_modules=[self.e1])
        assert self.dist.ext_modules == [self.e2]

        # add it back in
        self.dist.include(ext_modules=[self.e1])
        assert self.dist.ext_modules == [self.e2, self.e1]

        # should not add duplicate
        self.dist.include(ext_modules=[self.e1])
        assert self.dist.ext_modules == [self.e2, self.e1]

    def testExcludePackages(self):
        self.dist.exclude(packages=['c','b','a'])
        assert self.dist.packages == []
        assert self.dist.py_modules == ['x']
        assert self.dist.ext_modules == [self.e1]

    def testEmpty(self):
        dist = makeSetup()
        dist.include(packages=['a'], py_modules=['b'], ext_modules=[self.e2])
        dist = makeSetup()
        dist.exclude(packages=['a'], py_modules=['b'], ext_modules=[self.e2])

    def testContents(self):
        assert self.dist.has_contents_for('a')
        self.dist.exclude_package('a')
        assert not self.dist.has_contents_for('a')

        assert self.dist.has_contents_for('b')
        self.dist.exclude_package('b')
        assert not self.dist.has_contents_for('b')

        assert self.dist.has_contents_for('c')
        self.dist.exclude_package('c')
        assert not self.dist.has_contents_for('c')

    def testInvalidIncludeExclude(self):
        with pytest.raises(DistutilsSetupError):
            self.dist.include(nonexistent_option='x')
        with pytest.raises(DistutilsSetupError):
            self.dist.exclude(nonexistent_option='x')
        with pytest.raises(DistutilsSetupError):
            self.dist.include(packages={'x':'y'})
        with pytest.raises(DistutilsSetupError):
            self.dist.exclude(packages={'x':'y'})
        with pytest.raises(DistutilsSetupError):
            self.dist.include(ext_modules={'x':'y'})
        with pytest.raises(DistutilsSetupError):
            self.dist.exclude(ext_modules={'x':'y'})

        with pytest.raises(DistutilsSetupError):
            self.dist.include(package_dir=['q'])
        with pytest.raises(DistutilsSetupError):
            self.dist.exclude(package_dir=['q'])


class TestFeatures:

    def setup_method(self, method):
        self.req = Require('Distutils','1.0.3','distutils')
        self.dist = makeSetup(
            features={
                'foo': Feature("foo",standard=True,require_features=['baz',self.req]),
                'bar': Feature("bar",  standard=True, packages=['pkg.bar'],
                               py_modules=['bar_et'], remove=['bar.ext'],
                       ),
                'baz': Feature(
                        "baz", optional=False, packages=['pkg.baz'],
                        scripts = ['scripts/baz_it'],
                        libraries=[('libfoo','foo/foofoo.c')]
                       ),
                'dwim': Feature("DWIM", available=False, remove='bazish'),
            },
            script_args=['--without-bar', 'install'],
            packages = ['pkg.bar', 'pkg.foo'],
            py_modules = ['bar_et', 'bazish'],
            ext_modules = [Extension('bar.ext',['bar.c'])]
        )

    def testDefaults(self):
        assert not Feature(
            "test",standard=True,remove='x',available=False
        ).include_by_default()
        assert Feature("test",standard=True,remove='x').include_by_default()
        # Feature must have either kwargs, removes, or require_features
        with pytest.raises(DistutilsSetupError):
            Feature("test")

    def testAvailability(self):
        with pytest.raises(DistutilsPlatformError):
            self.dist.features['dwim'].include_in(self.dist)

    def testFeatureOptions(self):
        dist = self.dist
        assert (
            ('with-dwim',None,'include DWIM') in dist.feature_options
        )
        assert (
            ('without-dwim',None,'exclude DWIM (default)') in dist.feature_options
        )
        assert (
            ('with-bar',None,'include bar (default)') in dist.feature_options
        )
        assert (
            ('without-bar',None,'exclude bar') in dist.feature_options
        )
        assert dist.feature_negopt['without-foo'] == 'with-foo'
        assert dist.feature_negopt['without-bar'] == 'with-bar'
        assert dist.feature_negopt['without-dwim'] == 'with-dwim'
        assert (not 'without-baz' in dist.feature_negopt)

    def testUseFeatures(self):
        dist = self.dist
        assert dist.with_foo == 1
        assert dist.with_bar == 0
        assert dist.with_baz == 1
        assert (not 'bar_et' in dist.py_modules)
        assert (not 'pkg.bar' in dist.packages)
        assert ('pkg.baz' in dist.packages)
        assert ('scripts/baz_it' in dist.scripts)
        assert (('libfoo','foo/foofoo.c') in dist.libraries)
        assert dist.ext_modules == []
        assert dist.require_features == [self.req]

        # If we ask for bar, it should fail because we explicitly disabled
        # it on the command line
        with pytest.raises(DistutilsOptionError):
            dist.include_feature('bar')

    def testFeatureWithInvalidRemove(self):
        with pytest.raises(SystemExit):
            makeSetup(features={'x':Feature('x', remove='y')})

class TestCommandTests:

    def testTestIsCommand(self):
        test_cmd = makeSetup().get_command_obj('test')
        assert (isinstance(test_cmd, distutils.cmd.Command))

    def testLongOptSuiteWNoDefault(self):
        ts1 = makeSetup(script_args=['test','--test-suite=foo.tests.suite'])
        ts1 = ts1.get_command_obj('test')
        ts1.ensure_finalized()
        assert ts1.test_suite == 'foo.tests.suite'

    def testDefaultSuite(self):
        ts2 = makeSetup(test_suite='bar.tests.suite').get_command_obj('test')
        ts2.ensure_finalized()
        assert ts2.test_suite == 'bar.tests.suite'

    def testDefaultWModuleOnCmdLine(self):
        ts3 = makeSetup(
            test_suite='bar.tests',
            script_args=['test','-m','foo.tests']
        ).get_command_obj('test')
        ts3.ensure_finalized()
        assert ts3.test_module == 'foo.tests'
        assert ts3.test_suite == 'foo.tests.test_suite'

    def testConflictingOptions(self):
        ts4 = makeSetup(
            script_args=['test','-m','bar.tests', '-s','foo.tests.suite']
        ).get_command_obj('test')
        with pytest.raises(DistutilsOptionError):
            ts4.ensure_finalized()

    def testNoSuite(self):
        ts5 = makeSetup().get_command_obj('test')
        ts5.ensure_finalized()
        assert ts5.test_suite == None<|MERGE_RESOLUTION|>--- conflicted
+++ resolved
@@ -8,11 +8,8 @@
 from distutils.core import Extension
 from distutils.version import LooseVersion
 
-<<<<<<< HEAD
 import six
-=======
 import pytest
->>>>>>> 41f2c5ec
 
 import setuptools.dist
 import setuptools.depends as dep
@@ -50,12 +47,8 @@
             x = "test"
             y = z
 
-<<<<<<< HEAD
         fc = six.get_function_code(f1)
-=======
-        fc = func_code(f1)
-
->>>>>>> 41f2c5ec
+
         # unrecognized name
         assert dep.extract_constant(fc,'q', -1) is None
 
