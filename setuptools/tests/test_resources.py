#!/usr/bin/python
# -*- coding: utf-8 -*-
# NOTE: the shebang and encoding lines are for ScriptHeaderTests do not remove

import os
import sys
import tempfile
import shutil
from unittest import TestCase

import pkg_resources
from pkg_resources import (parse_requirements, VersionConflict, parse_version,
    Distribution, EntryPoint, Requirement, safe_version, safe_name,
    WorkingSet)

from setuptools.command.easy_install import (get_script_header, is_sh,
    nt_quote_arg)
<<<<<<< HEAD

import six

try:
    frozenset
except NameError:
    from sets import ImmutableSet as frozenset
=======
from setuptools.compat import StringIO, iteritems, PY3
from .py26compat import skipIf
>>>>>>> 9e7f35fe

def safe_repr(obj, short=False):
    """ copied from Python2.7"""
    try:
        result = repr(obj)
    except Exception:
        result = object.__repr__(obj)
    if not short or len(result) < pkg_resources._MAX_LENGTH:
        return result
    return result[:pkg_resources._MAX_LENGTH] + ' [truncated]...'

class Metadata(pkg_resources.EmptyProvider):
    """Mock object to return metadata as if from an on-disk distribution"""

    def __init__(self,*pairs):
        self.metadata = dict(pairs)

    def has_metadata(self,name):
        return name in self.metadata

    def get_metadata(self,name):
        return self.metadata[name]

    def get_metadata_lines(self,name):
        return pkg_resources.yield_lines(self.get_metadata(name))

dist_from_fn = pkg_resources.Distribution.from_filename

class DistroTests(TestCase):

    def testCollection(self):
        # empty path should produce no distributions
        ad = pkg_resources.Environment([], platform=None, python=None)
        self.assertEqual(list(ad), [])
        self.assertEqual(ad['FooPkg'],[])
        ad.add(dist_from_fn("FooPkg-1.3_1.egg"))
        ad.add(dist_from_fn("FooPkg-1.4-py2.4-win32.egg"))
        ad.add(dist_from_fn("FooPkg-1.2-py2.4.egg"))

        # Name is in there now
        self.assertTrue(ad['FooPkg'])
        # But only 1 package
        self.assertEqual(list(ad), ['foopkg'])

        # Distributions sort by version
        self.assertEqual(
            [dist.version for dist in ad['FooPkg']], ['1.4','1.3-1','1.2']
        )
        # Removing a distribution leaves sequence alone
        ad.remove(ad['FooPkg'][1])
        self.assertEqual(
            [dist.version for dist in ad['FooPkg']], ['1.4','1.2']
        )
        # And inserting adds them in order
        ad.add(dist_from_fn("FooPkg-1.9.egg"))
        self.assertEqual(
            [dist.version for dist in ad['FooPkg']], ['1.9','1.4','1.2']
        )

        ws = WorkingSet([])
        foo12 = dist_from_fn("FooPkg-1.2-py2.4.egg")
        foo14 = dist_from_fn("FooPkg-1.4-py2.4-win32.egg")
        req, = parse_requirements("FooPkg>=1.3")

        # Nominal case: no distros on path, should yield all applicable
        self.assertEqual(ad.best_match(req,ws).version, '1.9')
        # If a matching distro is already installed, should return only that
        ws.add(foo14)
        self.assertEqual(ad.best_match(req,ws).version, '1.4')

        # If the first matching distro is unsuitable, it's a version conflict
        ws = WorkingSet([])
        ws.add(foo12)
        ws.add(foo14)
        self.assertRaises(VersionConflict, ad.best_match, req, ws)

        # If more than one match on the path, the first one takes precedence
        ws = WorkingSet([])
        ws.add(foo14)
        ws.add(foo12)
        ws.add(foo14)
        self.assertEqual(ad.best_match(req,ws).version, '1.4')

    def checkFooPkg(self,d):
        self.assertEqual(d.project_name, "FooPkg")
        self.assertEqual(d.key, "foopkg")
        self.assertEqual(d.version, "1.3-1")
        self.assertEqual(d.py_version, "2.4")
        self.assertEqual(d.platform, "win32")
        self.assertEqual(d.parsed_version, parse_version("1.3-1"))

    def testDistroBasics(self):
        d = Distribution(
            "/some/path",
            project_name="FooPkg",version="1.3-1",py_version="2.4",platform="win32"
        )
        self.checkFooPkg(d)

        d = Distribution("/some/path")
        self.assertEqual(d.py_version, sys.version[:3])
        self.assertEqual(d.platform, None)

    def testDistroParse(self):
        d = dist_from_fn("FooPkg-1.3_1-py2.4-win32.egg")
        self.checkFooPkg(d)
        d = dist_from_fn("FooPkg-1.3_1-py2.4-win32.egg-info")
        self.checkFooPkg(d)

    def testDistroMetadata(self):
        d = Distribution(
            "/some/path", project_name="FooPkg", py_version="2.4", platform="win32",
            metadata = Metadata(
                ('PKG-INFO',"Metadata-Version: 1.0\nVersion: 1.3-1\n")
            )
        )
        self.checkFooPkg(d)

    def distRequires(self, txt):
        return Distribution("/foo", metadata=Metadata(('depends.txt', txt)))

    def checkRequires(self, dist, txt, extras=()):
        self.assertEqual(
            list(dist.requires(extras)),
            list(parse_requirements(txt))
        )

    def testDistroDependsSimple(self):
        for v in "Twisted>=1.5", "Twisted>=1.5\nZConfig>=2.0":
            self.checkRequires(self.distRequires(v), v)

    def testResolve(self):
        ad = pkg_resources.Environment([])
        ws = WorkingSet([])
        # Resolving no requirements -> nothing to install
        self.assertEqual(list(ws.resolve([],ad)), [])
        # Request something not in the collection -> DistributionNotFound
        self.assertRaises(
            pkg_resources.DistributionNotFound, ws.resolve, parse_requirements("Foo"), ad
        )
        Foo = Distribution.from_filename(
            "/foo_dir/Foo-1.2.egg",
            metadata=Metadata(('depends.txt', "[bar]\nBaz>=2.0"))
        )
        ad.add(Foo)
        ad.add(Distribution.from_filename("Foo-0.9.egg"))

        # Request thing(s) that are available -> list to activate
        for i in range(3):
            targets = list(ws.resolve(parse_requirements("Foo"), ad))
            self.assertEqual(targets, [Foo])
            list(map(ws.add,targets))
        self.assertRaises(VersionConflict, ws.resolve,
            parse_requirements("Foo==0.9"), ad)
        ws = WorkingSet([]) # reset

        # Request an extra that causes an unresolved dependency for "Baz"
        self.assertRaises(
            pkg_resources.DistributionNotFound, ws.resolve,parse_requirements("Foo[bar]"), ad
        )
        Baz = Distribution.from_filename(
            "/foo_dir/Baz-2.1.egg", metadata=Metadata(('depends.txt', "Foo"))
        )
        ad.add(Baz)

        # Activation list now includes resolved dependency
        self.assertEqual(
            list(ws.resolve(parse_requirements("Foo[bar]"), ad)), [Foo,Baz]
        )
        # Requests for conflicting versions produce VersionConflict
        self.assertRaises(VersionConflict,
            ws.resolve, parse_requirements("Foo==1.2\nFoo!=1.2"), ad)

    def testDistroDependsOptions(self):
        d = self.distRequires("""
            Twisted>=1.5
            [docgen]
            ZConfig>=2.0
            docutils>=0.3
            [fastcgi]
            fcgiapp>=0.1""")
        self.checkRequires(d,"Twisted>=1.5")
        self.checkRequires(
            d,"Twisted>=1.5 ZConfig>=2.0 docutils>=0.3".split(), ["docgen"]
        )
        self.checkRequires(
            d,"Twisted>=1.5 fcgiapp>=0.1".split(), ["fastcgi"]
        )
        self.checkRequires(
            d,"Twisted>=1.5 ZConfig>=2.0 docutils>=0.3 fcgiapp>=0.1".split(),
            ["docgen","fastcgi"]
        )
        self.checkRequires(
            d,"Twisted>=1.5 fcgiapp>=0.1 ZConfig>=2.0 docutils>=0.3".split(),
            ["fastcgi", "docgen"]
        )
        self.assertRaises(pkg_resources.UnknownExtra, d.requires, ["foo"])


class EntryPointTests(TestCase):

    def assertfields(self, ep):
        self.assertEqual(ep.name,"foo")
        self.assertEqual(ep.module_name,"setuptools.tests.test_resources")
        self.assertEqual(ep.attrs, ("EntryPointTests",))
        self.assertEqual(ep.extras, ("x",))
        self.assertTrue(ep.load() is EntryPointTests)
        self.assertEqual(
            str(ep),
            "foo = setuptools.tests.test_resources:EntryPointTests [x]"
        )

    def setUp(self):
        self.dist = Distribution.from_filename(
            "FooPkg-1.2-py2.4.egg", metadata=Metadata(('requires.txt','[x]')))

    def testBasics(self):
        ep = EntryPoint(
            "foo", "setuptools.tests.test_resources", ["EntryPointTests"],
            ["x"], self.dist
        )
        self.assertfields(ep)

    def testParse(self):
        s = "foo = setuptools.tests.test_resources:EntryPointTests [x]"
        ep = EntryPoint.parse(s, self.dist)
        self.assertfields(ep)

        ep = EntryPoint.parse("bar baz=  spammity[PING]")
        self.assertEqual(ep.name,"bar baz")
        self.assertEqual(ep.module_name,"spammity")
        self.assertEqual(ep.attrs, ())
        self.assertEqual(ep.extras, ("ping",))

        ep = EntryPoint.parse(" fizzly =  wocka:foo")
        self.assertEqual(ep.name,"fizzly")
        self.assertEqual(ep.module_name,"wocka")
        self.assertEqual(ep.attrs, ("foo",))
        self.assertEqual(ep.extras, ())

    def testRejects(self):
        for ep in [
            "foo", "x=1=2", "x=a:b:c", "q=x/na", "fez=pish:tush-z", "x=f[a]>2",
        ]:
            try: EntryPoint.parse(ep)
            except ValueError: pass
            else: raise AssertionError("Should've been bad", ep)

    def checkSubMap(self, m):
        self.assertEqual(len(m), len(self.submap_expect))
        for key, ep in six.iteritems(self.submap_expect):
            self.assertEqual(repr(m.get(key)), repr(ep))

    submap_expect = dict(
        feature1=EntryPoint('feature1', 'somemodule', ['somefunction']),
        feature2=EntryPoint('feature2', 'another.module', ['SomeClass'], ['extra1','extra2']),
        feature3=EntryPoint('feature3', 'this.module', extras=['something'])
    )
    submap_str = """
            # define features for blah blah
            feature1 = somemodule:somefunction
            feature2 = another.module:SomeClass [extra1,extra2]
            feature3 = this.module [something]
    """

    def testParseList(self):
        self.checkSubMap(EntryPoint.parse_group("xyz", self.submap_str))
        self.assertRaises(ValueError, EntryPoint.parse_group, "x a", "foo=bar")
        self.assertRaises(ValueError, EntryPoint.parse_group, "x",
            ["foo=baz", "foo=bar"])

    def testParseMap(self):
        m = EntryPoint.parse_map({'xyz':self.submap_str})
        self.checkSubMap(m['xyz'])
        self.assertEqual(list(m.keys()),['xyz'])
        m = EntryPoint.parse_map("[xyz]\n"+self.submap_str)
        self.checkSubMap(m['xyz'])
        self.assertEqual(list(m.keys()),['xyz'])
        self.assertRaises(ValueError, EntryPoint.parse_map, ["[xyz]", "[xyz]"])
        self.assertRaises(ValueError, EntryPoint.parse_map, self.submap_str)

class RequirementsTests(TestCase):

    def testBasics(self):
        r = Requirement.parse("Twisted>=1.2")
        self.assertEqual(str(r),"Twisted>=1.2")
        self.assertEqual(repr(r),"Requirement.parse('Twisted>=1.2')")
        self.assertEqual(r, Requirement("Twisted", [('>=','1.2')], ()))
        self.assertEqual(r, Requirement("twisTed", [('>=','1.2')], ()))
        self.assertNotEqual(r, Requirement("Twisted", [('>=','2.0')], ()))
        self.assertNotEqual(r, Requirement("Zope", [('>=','1.2')], ()))
        self.assertNotEqual(r, Requirement("Zope", [('>=','3.0')], ()))
        self.assertNotEqual(r, Requirement.parse("Twisted[extras]>=1.2"))

    def testOrdering(self):
        r1 = Requirement("Twisted", [('==','1.2c1'),('>=','1.2')], ())
        r2 = Requirement("Twisted", [('>=','1.2'),('==','1.2c1')], ())
        self.assertEqual(r1,r2)
        self.assertEqual(str(r1),str(r2))
        self.assertEqual(str(r2),"Twisted==1.2c1,>=1.2")

    def testBasicContains(self):
        r = Requirement("Twisted", [('>=','1.2')], ())
        foo_dist = Distribution.from_filename("FooPkg-1.3_1.egg")
        twist11 = Distribution.from_filename("Twisted-1.1.egg")
        twist12 = Distribution.from_filename("Twisted-1.2.egg")
        self.assertTrue(parse_version('1.2') in r)
        self.assertTrue(parse_version('1.1') not in r)
        self.assertTrue('1.2' in r)
        self.assertTrue('1.1' not in r)
        self.assertTrue(foo_dist not in r)
        self.assertTrue(twist11 not in r)
        self.assertTrue(twist12 in r)

    def testAdvancedContains(self):
        r, = parse_requirements("Foo>=1.2,<=1.3,==1.9,>2.0,!=2.5,<3.0,==4.5")
        for v in ('1.2','1.2.2','1.3','1.9','2.0.1','2.3','2.6','3.0c1','4.5'):
            self.assertTrue(v in r, (v,r))
        for v in ('1.2c1','1.3.1','1.5','1.9.1','2.0','2.5','3.0','4.0'):
            self.assertTrue(v not in r, (v,r))

    def testOptionsAndHashing(self):
        r1 = Requirement.parse("Twisted[foo,bar]>=1.2")
        r2 = Requirement.parse("Twisted[bar,FOO]>=1.2")
        r3 = Requirement.parse("Twisted[BAR,FOO]>=1.2.0")
        self.assertEqual(r1,r2)
        self.assertEqual(r1,r3)
        self.assertEqual(r1.extras, ("foo","bar"))
        self.assertEqual(r2.extras, ("bar","foo"))  # extras are normalized
        self.assertEqual(hash(r1), hash(r2))
        self.assertEqual(
            hash(r1), hash(("twisted", ((">=",parse_version("1.2")),),
                            frozenset(["foo","bar"])))
        )

    def testVersionEquality(self):
        r1 = Requirement.parse("foo==0.3a2")
        r2 = Requirement.parse("foo!=0.3a4")
        d = Distribution.from_filename

        self.assertTrue(d("foo-0.3a4.egg") not in r1)
        self.assertTrue(d("foo-0.3a1.egg") not in r1)
        self.assertTrue(d("foo-0.3a4.egg") not in r2)

        self.assertTrue(d("foo-0.3a2.egg") in r1)
        self.assertTrue(d("foo-0.3a2.egg") in r2)
        self.assertTrue(d("foo-0.3a3.egg") in r2)
        self.assertTrue(d("foo-0.3a5.egg") in r2)

    def testSetuptoolsProjectName(self):
        """
        The setuptools project should implement the setuptools package.
        """

        self.assertEqual(
            Requirement.parse('setuptools').project_name, 'setuptools')
        # setuptools 0.7 and higher means setuptools.
        self.assertEqual(
            Requirement.parse('setuptools == 0.7').project_name, 'setuptools')
        self.assertEqual(
            Requirement.parse('setuptools == 0.7a1').project_name, 'setuptools')
        self.assertEqual(
            Requirement.parse('setuptools >= 0.7').project_name, 'setuptools')


class ParseTests(TestCase):

    def testEmptyParse(self):
        self.assertEqual(list(parse_requirements('')), [])

    def testYielding(self):
        for inp,out in [
            ([], []), ('x',['x']), ([[]],[]), (' x\n y', ['x','y']),
            (['x\n\n','y'], ['x','y']),
        ]:
            self.assertEqual(list(pkg_resources.yield_lines(inp)),out)

    def testSplitting(self):
        sample = """
                    x
                    [Y]
                    z

                    a
                    [b ]
                    # foo
                    c
                    [ d]
                    [q]
                    v
                    """
        self.assertEqual(list(pkg_resources.split_sections(sample)),
            [(None,["x"]), ("Y",["z","a"]), ("b",["c"]), ("d",[]), ("q",["v"])]
        )
        self.assertRaises(ValueError,list,pkg_resources.split_sections("[foo"))

    def testSafeName(self):
        self.assertEqual(safe_name("adns-python"), "adns-python")
        self.assertEqual(safe_name("WSGI Utils"),  "WSGI-Utils")
        self.assertEqual(safe_name("WSGI  Utils"), "WSGI-Utils")
        self.assertEqual(safe_name("Money$$$Maker"), "Money-Maker")
        self.assertNotEqual(safe_name("peak.web"), "peak-web")

    def testSafeVersion(self):
        self.assertEqual(safe_version("1.2-1"), "1.2-1")
        self.assertEqual(safe_version("1.2 alpha"),  "1.2.alpha")
        self.assertEqual(safe_version("2.3.4 20050521"), "2.3.4.20050521")
        self.assertEqual(safe_version("Money$$$Maker"), "Money-Maker")
        self.assertEqual(safe_version("peak.web"), "peak.web")

    def testSimpleRequirements(self):
        self.assertEqual(
            list(parse_requirements('Twis-Ted>=1.2-1')),
            [Requirement('Twis-Ted',[('>=','1.2-1')], ())]
        )
        self.assertEqual(
            list(parse_requirements('Twisted >=1.2, \ # more\n<2.0')),
            [Requirement('Twisted',[('>=','1.2'),('<','2.0')], ())]
        )
        self.assertEqual(
            Requirement.parse("FooBar==1.99a3"),
            Requirement("FooBar", [('==','1.99a3')], ())
        )
        self.assertRaises(ValueError,Requirement.parse,">=2.3")
        self.assertRaises(ValueError,Requirement.parse,"x\\")
        self.assertRaises(ValueError,Requirement.parse,"x==2 q")
        self.assertRaises(ValueError,Requirement.parse,"X==1\nY==2")
        self.assertRaises(ValueError,Requirement.parse,"#")

    def testVersionEquality(self):
        def c(s1,s2):
            p1, p2 = parse_version(s1),parse_version(s2)
            self.assertEqual(p1,p2, (s1,s2,p1,p2))

        c('1.2-rc1', '1.2rc1')
        c('0.4', '0.4.0')
        c('0.4.0.0', '0.4.0')
        c('0.4.0-0', '0.4-0')
        c('0pl1', '0.0pl1')
        c('0pre1', '0.0c1')
        c('0.0.0preview1', '0c1')
        c('0.0c1', '0-rc1')
        c('1.2a1', '1.2.a.1')
        c('1.2...a', '1.2a')

    def testVersionOrdering(self):
        def c(s1,s2):
            p1, p2 = parse_version(s1),parse_version(s2)
            self.assertTrue(p1<p2, (s1,s2,p1,p2))

        c('2.1','2.1.1')
        c('2a1','2b0')
        c('2a1','2.1')
        c('2.3a1', '2.3')
        c('2.1-1', '2.1-2')
        c('2.1-1', '2.1.1')
        c('2.1', '2.1pl4')
        c('2.1a0-20040501', '2.1')
        c('1.1', '02.1')
        c('A56','B27')
        c('3.2', '3.2.pl0')
        c('3.2-1', '3.2pl1')
        c('3.2pl1', '3.2pl1-1')
        c('0.4', '4.0')
        c('0.0.4', '0.4.0')
        c('0pl1', '0.4pl1')
        c('2.1.0-rc1','2.1.0')
        c('2.1dev','2.1a0')

        torture ="""
        0.80.1-3 0.80.1-2 0.80.1-1 0.79.9999+0.80.0pre4-1
        0.79.9999+0.80.0pre2-3 0.79.9999+0.80.0pre2-2
        0.77.2-1 0.77.1-1 0.77.0-1
        """.split()

        for p,v1 in enumerate(torture):
            for v2 in torture[p+1:]:
                c(v2,v1)


class ScriptHeaderTests(TestCase):
    non_ascii_exe = '/Users/José/bin/python'
    exe_with_spaces = r'C:\Program Files\Python33\python.exe'

    def test_get_script_header(self):
        if not sys.platform.startswith('java') or not is_sh(sys.executable):
            # This test is for non-Jython platforms
            expected = '#!%s\n' % nt_quote_arg(os.path.normpath(sys.executable))
            self.assertEqual(get_script_header('#!/usr/local/bin/python'),
                expected)
            expected = '#!%s  -x\n' % nt_quote_arg(os.path.normpath(sys.executable))
            self.assertEqual(get_script_header('#!/usr/bin/python -x'),
                expected)
            self.assertEqual(get_script_header('#!/usr/bin/python',
                                               executable=self.non_ascii_exe),
                             '#!%s -x\n' % self.non_ascii_exe)
            candidate = get_script_header('#!/usr/bin/python',
                executable=self.exe_with_spaces)
            self.assertEqual(candidate, '#!"%s"\n' % self.exe_with_spaces)

    def test_get_script_header_jython_workaround(self):
        # This test doesn't work with Python 3 in some locales
        if six.PY3 and os.environ.get("LC_CTYPE") in (None, "C", "POSIX"):
            return

        class java:
            class lang:
                class System:
                    @staticmethod
                    def getProperty(property):
                        return ""
        sys.modules["java"] = java

        platform = sys.platform
        sys.platform = 'java1.5.0_13'
        stdout, stderr = sys.stdout, sys.stderr
        try:
            # A mock sys.executable that uses a shebang line (this file)
            exe = os.path.normpath(os.path.splitext(__file__)[0] + '.py')
            self.assertEqual(
                get_script_header('#!/usr/local/bin/python', executable=exe),
                '#!/usr/bin/env %s\n' % exe)

            # Ensure we generate what is basically a broken shebang line
            # when there's options, with a warning emitted
            sys.stdout = sys.stderr = six.StringIO()
            self.assertEqual(get_script_header('#!/usr/bin/python -x',
                                               executable=exe),
                             '#!%s  -x\n' % exe)
            self.assertTrue('Unable to adapt shebang line' in sys.stdout.getvalue())
            sys.stdout = sys.stderr = six.StringIO()
            self.assertEqual(get_script_header('#!/usr/bin/python',
                                               executable=self.non_ascii_exe),
                             '#!%s -x\n' % self.non_ascii_exe)
            self.assertTrue('Unable to adapt shebang line' in sys.stdout.getvalue())
        finally:
            del sys.modules["java"]
            sys.platform = platform
            sys.stdout, sys.stderr = stdout, stderr


class NamespaceTests(TestCase):

    def setUp(self):
        self._ns_pkgs = pkg_resources._namespace_packages.copy()
        self._tmpdir = tempfile.mkdtemp(prefix="tests-setuptools-")
        os.makedirs(os.path.join(self._tmpdir, "site-pkgs"))
        self._prev_sys_path = sys.path[:]
        sys.path.append(os.path.join(self._tmpdir, "site-pkgs"))

    def tearDown(self):
        shutil.rmtree(self._tmpdir)
        pkg_resources._namespace_packages = self._ns_pkgs.copy()
        sys.path = self._prev_sys_path[:]

    msg = "Test fails when /tmp is a symlink. See #231"
    @skipIf(os.path.islink(tempfile.gettempdir()), msg)
    def test_two_levels_deep(self):
        """
        Test nested namespace packages
        Create namespace packages in the following tree :
            site-packages-1/pkg1/pkg2
            site-packages-2/pkg1/pkg2
        Check both are in the _namespace_packages dict and that their __path__
        is correct
        """
        sys.path.append(os.path.join(self._tmpdir, "site-pkgs2"))
        os.makedirs(os.path.join(self._tmpdir, "site-pkgs", "pkg1", "pkg2"))
        os.makedirs(os.path.join(self._tmpdir, "site-pkgs2", "pkg1", "pkg2"))
        ns_str = "__import__('pkg_resources').declare_namespace(__name__)\n"
        for site in ["site-pkgs", "site-pkgs2"]:
            pkg1_init = open(os.path.join(self._tmpdir, site,
                             "pkg1", "__init__.py"), "w")
            pkg1_init.write(ns_str)
            pkg1_init.close()
            pkg2_init = open(os.path.join(self._tmpdir, site,
                             "pkg1", "pkg2", "__init__.py"), "w")
            pkg2_init.write(ns_str)
            pkg2_init.close()
        import pkg1
        assert "pkg1" in pkg_resources._namespace_packages
        try:
            import pkg1.pkg2
        except ImportError:
            self.fail("Setuptools tried to import the parent namespace package")
        # check the _namespace_packages dict
        assert "pkg1.pkg2" in pkg_resources._namespace_packages
        assert pkg_resources._namespace_packages["pkg1"] == ["pkg1.pkg2"]
        # check the __path__ attribute contains both paths
        expected = [
            os.path.join(self._tmpdir, "site-pkgs", "pkg1", "pkg2"),
            os.path.join(self._tmpdir, "site-pkgs2", "pkg1", "pkg2"),
        ]
        assert pkg1.pkg2.__path__ == expected<|MERGE_RESOLUTION|>--- conflicted
+++ resolved
@@ -15,18 +15,9 @@
 
 from setuptools.command.easy_install import (get_script_header, is_sh,
     nt_quote_arg)
-<<<<<<< HEAD
+from .py26compat import skipIf
 
 import six
-
-try:
-    frozenset
-except NameError:
-    from sets import ImmutableSet as frozenset
-=======
-from setuptools.compat import StringIO, iteritems, PY3
-from .py26compat import skipIf
->>>>>>> 9e7f35fe
 
 def safe_repr(obj, short=False):
     """ copied from Python2.7"""
