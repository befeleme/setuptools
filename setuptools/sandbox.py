import os, sys, __builtin__, tempfile, operator, pkg_resources
if os.name == "java":
    import org.python.modules.posix.PosixModule as _os
else:
    _os = sys.modules[os.name]
try:
    _file = file
except NameError:
    _file = None
_open = open
from distutils.errors import DistutilsError
from pkg_resources import working_set

__all__ = [
    "AbstractSandbox", "DirectorySandbox", "SandboxViolation", "run_setup",
]





























def run_setup(setup_script, args):
    """Run a distutils setup script, sandboxed in its directory"""
    old_dir = os.getcwd()
    save_argv = sys.argv[:]
    save_path = sys.path[:]
    setup_dir = os.path.abspath(os.path.dirname(setup_script))
    temp_dir = os.path.join(setup_dir,'temp')
    if not os.path.isdir(temp_dir): os.makedirs(temp_dir)
    save_tmp = tempfile.tempdir
    save_modules = sys.modules.copy()
    pr_state = pkg_resources.__getstate__()
    try:
        tempfile.tempdir = temp_dir
        os.chdir(setup_dir)
        try:
            sys.argv[:] = [setup_script]+list(args)
            sys.path.insert(0, setup_dir)
            # reset to include setup dir, w/clean callback list
            working_set.__init__()
            working_set.callbacks.append(lambda dist:dist.activate())
            DirectorySandbox(setup_dir).run(
                lambda: execfile(
                    "setup.py",
                    {'__file__':setup_script, '__name__':'__main__'}
                )
            )
        except SystemExit, v:
            if v.args and v.args[0]:
                raise
            # Normal exit, just return
    finally:
        pkg_resources.__setstate__(pr_state)
        sys.modules.update(save_modules)
        # remove any modules imported within the sandbox
        del_modules = [
            mod_name for mod_name in sys.modules
            if mod_name not in save_modules
            # exclude any encodings modules. See #285
            and not mod_name.startswith('encodings.')
        ]
        map(sys.modules.__delitem__, del_modules)
        os.chdir(old_dir)
        sys.path[:] = save_path
        sys.argv[:] = save_argv
        tempfile.tempdir = save_tmp



class AbstractSandbox:
    """Wrap 'os' module and 'open()' builtin for virtualizing setup scripts"""

    _active = False

    def __init__(self):
        self._attrs = [
            name for name in dir(_os)
                if not name.startswith('_') and hasattr(self,name)
        ]

    def _copy(self, source):
        for name in self._attrs:
            setattr(os, name, getattr(source,name))

    def run(self, func):
        """Run 'func' under os sandboxing"""
        try:
            self._copy(self)
            if _file:
                __builtin__.file = self._file
            __builtin__.open = self._open
            self._active = True
            return func()
        finally:
            self._active = False
            if _file:
                __builtin__.file = _file
            __builtin__.open = _open
            self._copy(_os)

    def _mk_dual_path_wrapper(name):
        original = getattr(_os,name)
        def wrap(self,src,dst,*args,**kw):
            if self._active:
                src,dst = self._remap_pair(name,src,dst,*args,**kw)
            return original(src,dst,*args,**kw)
        return wrap

    for name in ["rename", "link", "symlink"]:
        if hasattr(_os,name): locals()[name] = _mk_dual_path_wrapper(name)


    def _mk_single_path_wrapper(name, original=None):
        original = original or getattr(_os,name)
        def wrap(self,path,*args,**kw):
            if self._active:
                path = self._remap_input(name,path,*args,**kw)
            return original(path,*args,**kw)
        return wrap

    if _file:
        _file = _mk_single_path_wrapper('file', _file)
    _open = _mk_single_path_wrapper('open', _open)
    for name in [
        "stat", "listdir", "chdir", "open", "chmod", "chown", "mkdir",
        "remove", "unlink", "rmdir", "utime", "lchown", "chroot", "lstat",
        "startfile", "mkfifo", "mknod", "pathconf", "access"
    ]:
        if hasattr(_os,name): locals()[name] = _mk_single_path_wrapper(name)

    def _mk_single_with_return(name):
        original = getattr(_os,name)
        def wrap(self,path,*args,**kw):
            if self._active:
                path = self._remap_input(name,path,*args,**kw)
                return self._remap_output(name, original(path,*args,**kw))
            return original(path,*args,**kw)
        return wrap

    for name in ['readlink', 'tempnam']:
        if hasattr(_os,name): locals()[name] = _mk_single_with_return(name)

    def _mk_query(name):
        original = getattr(_os,name)
        def wrap(self,*args,**kw):
            retval = original(*args,**kw)
            if self._active:
                return self._remap_output(name, retval)
            return retval
        return wrap

    for name in ['getcwd', 'tmpnam']:
        if hasattr(_os,name): locals()[name] = _mk_query(name)

    def _validate_path(self,path):
        """Called to remap or validate any path, whether input or output"""
        return path

    def _remap_input(self,operation,path,*args,**kw):
        """Called for path inputs"""
        return self._validate_path(path)

    def _remap_output(self,operation,path):
        """Called for path outputs"""
        return self._validate_path(path)

    def _remap_pair(self,operation,src,dst,*args,**kw):
        """Called for path pairs like rename, link, and symlink operations"""
        return (
            self._remap_input(operation+'-from',src,*args,**kw),
            self._remap_input(operation+'-to',dst,*args,**kw)
        )


if hasattr(os, 'devnull'):
    _EXCEPTIONS = [os.devnull,]
else:
    _EXCEPTIONS = []

try:
    from win32com.client.gencache import GetGeneratePath
    _EXCEPTIONS.append(GetGeneratePath())
    del GetGeneratePath
except ImportError:
    # it appears pywin32 is not installed, so no need to exclude.
    pass

class DirectorySandbox(AbstractSandbox):
    """Restrict operations to a single subdirectory - pseudo-chroot"""

    write_ops = dict.fromkeys([
        "open", "chmod", "chown", "mkdir", "remove", "unlink", "rmdir",
        "utime", "lchown", "chroot", "mkfifo", "mknod", "tempnam",
    ])

    def __init__(self, sandbox, exceptions=_EXCEPTIONS):
        self._sandbox = os.path.normcase(os.path.realpath(sandbox))
        self._prefix = os.path.join(self._sandbox,'')
        self._exceptions = [os.path.normcase(os.path.realpath(path)) for path in exceptions]
        AbstractSandbox.__init__(self)

    def _violation(self, operation, *args, **kw):
        raise SandboxViolation(operation, args, kw)

    if _file:
        def _file(self, path, mode='r', *args, **kw):
            if mode not in ('r', 'rt', 'rb', 'rU', 'U') and not self._ok(path):
                self._violation("file", path, mode, *args, **kw)
            return _file(path,mode,*args,**kw)

    def _open(self, path, mode='r', *args, **kw):
        if mode not in ('r', 'rt', 'rb', 'rU', 'U') and not self._ok(path):
            self._violation("open", path, mode, *args, **kw)
        return _open(path,mode,*args,**kw)

    def tmpnam(self):
        self._violation("tmpnam")

    def _ok(self,path):
<<<<<<< HEAD
        if hasattr(os,'devnull') and path==os.devnull: return True
=======
>>>>>>> ac16aa2d
        active = self._active
        try:
            self._active = False
            realpath = os.path.normcase(os.path.realpath(path))
            if (self._exempted(realpath) or realpath == self._sandbox
                or realpath.startswith(self._prefix)):
                return True
        finally:
            self._active = active

    def _exempted(self, filepath):
        exception_matches = map(filepath.startswith, self._exceptions)
        return True in exception_matches

    def _remap_input(self,operation,path,*args,**kw):
        """Called for path inputs"""
        if operation in self.write_ops and not self._ok(path):
            self._violation(operation, os.path.realpath(path), *args, **kw)
        return path

    def _remap_pair(self,operation,src,dst,*args,**kw):
        """Called for path pairs like rename, link, and symlink operations"""
        if not self._ok(src) or not self._ok(dst):
            self._violation(operation, src, dst, *args, **kw)
        return (src,dst)

    def open(self, file, flags, mode=0777):
        """Called for low-level os.open()"""
        if flags & WRITE_FLAGS and not self._ok(file):
            self._violation("os.open", file, flags, mode)
        return _os.open(file,flags,mode)

WRITE_FLAGS = reduce(
    operator.or_, [getattr(_os, a, 0) for a in
        "O_WRONLY O_RDWR O_APPEND O_CREAT O_TRUNC O_TEMPORARY".split()]
)

class SandboxViolation(DistutilsError):
    """A setup script attempted to modify the filesystem outside the sandbox"""

    def __str__(self):
        return """SandboxViolation: %s%r %s

The package setup script has attempted to modify files on your system
that are not within the EasyInstall build area, and has been aborted.

This package cannot be safely installed by EasyInstall, and may not
support alternate installation locations even if you run its setup
script by hand.  Please inform the package's author and the EasyInstall
maintainers to find out if a fix or workaround is available.""" % self.args



























#<|MERGE_RESOLUTION|>--- conflicted
+++ resolved
@@ -241,10 +241,6 @@
         self._violation("tmpnam")
 
     def _ok(self,path):
-<<<<<<< HEAD
-        if hasattr(os,'devnull') and path==os.devnull: return True
-=======
->>>>>>> ac16aa2d
         active = self._active
         try:
             self._active = False
