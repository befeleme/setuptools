<<<<<<< HEAD
from distutils.dep_util import (
    newer as newer,
    newer_pairwise as newer_pairwise,
    newer_group as newer_group,
)
=======
import warnings
>>>>>>> c614ef58

from ._distutils import _modified


def __getattr__(name):
    if name not in ['newer_pairwise_group']:
        raise AttributeError(name)
    warnings.warn(
        "dep_util is Deprecated. Use functions from setuptools instead.",
        DeprecationWarning,
        stacklevel=2,
    )
    return getattr(_modified, name)<|MERGE_RESOLUTION|>--- conflicted
+++ resolved
@@ -1,12 +1,4 @@
-<<<<<<< HEAD
-from distutils.dep_util import (
-    newer as newer,
-    newer_pairwise as newer_pairwise,
-    newer_group as newer_group,
-)
-=======
 import warnings
->>>>>>> c614ef58
 
 from ._distutils import _modified
 
@@ -15,7 +7,7 @@
     if name not in ['newer_pairwise_group']:
         raise AttributeError(name)
     warnings.warn(
-        "dep_util is Deprecated. Use functions from setuptools instead.",
+        "dep_util is Deprecated. Use functions from setuptools.modified instead.",
         DeprecationWarning,
         stacklevel=2,
     )
