--- conflicted
+++ resolved
@@ -86,21 +86,18 @@
         import importlib.abc
         import importlib.util
 
-<<<<<<< HEAD
         try:
             mod = importlib.import_module('setuptools._distutils')
         except Exception:
-            # an older Setuptools without a local distutils is taking
-            # precedence, so fall back to stdlib. Ref #2957.
-            return None
-=======
-        # In cases of path manipulation during sitecustomize,
-        # Setuptools might actually not be present even though
-        # the hook has been loaded. Allow the caller to fall
-        # back to stdlib behavior. See #2980.
-        if not importlib.util.find_spec('setuptools'):
+            # There are a couple of cases where setuptools._distutils
+            # may not be present:
+            # - An older Setuptools without a local distutils is
+            #   taking precedence. Ref #2957.
+            # - Path manipulation during sitecustomize removes
+            #   setuptools from the path but only after the hook
+            #   has been loaded. Ref #2980.
+            # In either case, fall back to stdlib behavior.
             return
->>>>>>> b324f92d
 
         class DistutilsLoader(importlib.abc.Loader):
 
